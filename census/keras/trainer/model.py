--- conflicted
+++ resolved
@@ -59,18 +59,14 @@
 def model_fn(input_dim,
              labels_dim,
              hidden_units=[100, 70, 50, 20],
-<<<<<<< HEAD
              learning_rate=0.1):
   """Create a Keras Sequential model with layers.
-     set_learning_phase set to false - taken from the keras blog, otherwise 
-     tensorflow serving raise the following error:
-     AbortionError(code=StatusCode.INVALID_ARGUMENT during online prediction
-     all new operations will be in test mode from now on."""
+
+  "set_learning_phase" to False. 
+  Otherwise tensorflow serving raise the following error:
+    AbortionError(code=StatusCode.INVALID_ARGUMENT during online prediction.
+  """
   K.set_learning_phase(False)
-=======
-             learning_rate=0.001):
-  """Create a Keras Sequential model with layers."""
->>>>>>> 8e68c149
   model = models.Sequential()
 
   for units in hidden_units:
